package server

import (
	"fmt"
	"net/url"
	"path"
	"strings"
	"sync"

	"github.com/coreos/etcd/log"
	"github.com/coreos/etcd/store"
)

// The location of the machine URL data.
const RegistryKey = "/_etcd/machines"

// The Registry stores URL information for nodes.
type Registry struct {
	sync.Mutex
	store *store.Store
	nodes map[string]*node
}

// The internal storage format of the registry.
type node struct {
	peerVersion string
	peerURL     string
	url         string
}

// Creates a new Registry.
func NewRegistry(s *store.Store) *Registry {
	return &Registry{
		store: s,
		nodes: make(map[string]*node),
	}
}

// Adds a node to the registry.
func (r *Registry) Register(name string, peerVersion string, peerURL string, url string, commitIndex uint64, term uint64) {
	r.Lock()
	defer r.Unlock()

	// Write data to store.
	key := path.Join(RegistryKey, name)
	value := fmt.Sprintf("raft=%s&etcd=%s&raftVersion=%s", peerURL, url, peerVersion)
	r.store.Create(key, value, false, false, store.Permanent, commitIndex, term)
}

// Removes a node from the registry.
func (r *Registry) Unregister(name string, commitIndex uint64, term uint64) error {
	r.Lock()
	defer r.Unlock()

	// Remove the key from the store.
	_, err := r.store.Delete(path.Join(RegistryKey, name), false, commitIndex, term)
	return err
}

// Returns the number of nodes in the cluster.
func (r *Registry) Count() int {
	e, err := r.store.Get(RegistryKey, false, false, 0, 0)
	if err != nil {
		return 0
	}
	return len(e.KVPairs)
}

// Retrieves the URL for a given node by name.
func (r *Registry) URL(name string) (string, bool) {
	r.Lock()
	defer r.Unlock()
	return r.url(name)
}

func (r *Registry) url(name string) (string, bool) {
	if r.nodes[name] == nil {
		r.load(name)
	}

	if node := r.nodes[name]; node != nil {
		return node.url, true
	}

	return "", false
}

// Retrieves the URLs for all nodes.
func (r *Registry) URLs(leaderName, selfName string) []string {
<<<<<<< HEAD
    r.Lock()
    defer r.Unlock()

    // Build list including the leader and self.
    urls := make([]string, 0)
    if url, _ := r.url(leaderName); len(url) > 0 {
        urls = append(urls, url)
    }
    if url, _ := r.url(selfName); len(url) > 0 {
        urls = append(urls, url)
    }

    // Retrieve a list of all nodes.
    if e, _ := r.store.Get(RegistryKey, false, false, 0, 0); e != nil {
        // Lookup the URL for each one.
        for _, pair := range e.KVPairs {
            if url, _ := r.url(pair.Key); len(url) > 0 && pair.Key != leaderName && pair.Key != selfName {
                urls = append(urls, url)
            }
        }
    }

    log.Infof("URLs: %s / %s (%s", leaderName, selfName, strings.Join(urls, ","))

    return urls
=======
	r.Lock()
	defer r.Unlock()

	// Build list including the leader and self.
	urls := make([]string, 0)
	if url, _ := r.url(leaderName); len(url) > 0 {
		urls = append(urls, url)
	}
	if url, _ := r.url(selfName); len(url) > 0 {
		urls = append(urls, url)
	}

	// Retrieve a list of all nodes.
	if e, _ := r.store.Get(RegistryKey, false, false, 0, 0); e != nil {
		// Lookup the URL for each one.
		for _, pair := range e.KVPairs {
			if url, _ := r.url(pair.Key); len(url) > 0 {
				urls = append(urls, url)
			}
		}
	}

	log.Infof("URLs: %s / %s (%s", leaderName, selfName, strings.Join(urls, ","))

	return urls
>>>>>>> 2b9c4bc9
}

// Retrieves the peer URL for a given node by name.
func (r *Registry) PeerURL(name string) (string, bool) {
	r.Lock()
	defer r.Unlock()
	return r.peerURL(name)
}

func (r *Registry) peerURL(name string) (string, bool) {
	if r.nodes[name] == nil {
		r.load(name)
	}

	if node := r.nodes[name]; node != nil {
		return node.peerURL, true
	}

	return "", false
}

// Retrieves the peer URLs for all nodes.
func (r *Registry) PeerURLs(leaderName, selfName string) []string {
<<<<<<< HEAD
    r.Lock()
    defer r.Unlock()

    // Build list including the leader and self.
    urls := make([]string, 0)
    if url, _ := r.peerURL(leaderName); len(url) > 0 {
        urls = append(urls, url)
    }
    if url, _ := r.peerURL(selfName); len(url) > 0 {
        urls = append(urls, url)
    }

    // Retrieve a list of all nodes.
    if e, _ := r.store.Get(RegistryKey, false, false, 0, 0); e != nil {
        // Lookup the URL for each one.
        for _, pair := range e.KVPairs {
            if url, _ := r.peerURL(pair.Key); len(url) > 0 && pair.Key != leaderName && pair.Key != selfName {
                urls = append(urls, url)
            }
        }
    }

    log.Infof("PeerURLs: %s / %s (%s", leaderName, selfName, strings.Join(urls, ","))

    return urls
=======
	r.Lock()
	defer r.Unlock()

	// Build list including the leader and self.
	urls := make([]string, 0)
	if url, _ := r.peerURL(leaderName); len(url) > 0 {
		urls = append(urls, url)
	}
	if url, _ := r.peerURL(selfName); len(url) > 0 {
		urls = append(urls, url)
	}

	// Retrieve a list of all nodes.
	if e, _ := r.store.Get(RegistryKey, false, false, 0, 0); e != nil {
		// Lookup the URL for each one.
		for _, pair := range e.KVPairs {
			if url, _ := r.peerURL(pair.Key); len(url) > 0 {
				urls = append(urls, url)
			}
		}
	}

	log.Infof("PeerURLs: %s / %s (%s", leaderName, selfName, strings.Join(urls, ","))

	return urls
>>>>>>> 2b9c4bc9
}

// Loads the given node by name from the store into the cache.
func (r *Registry) load(name string) {
	if name == "" {
		return
	}

	// Retrieve from store.
	e, err := r.store.Get(path.Join(RegistryKey, name), false, false, 0, 0)
	if err != nil {
		return
	}

	// Parse as a query string.
	m, err := url.ParseQuery(e.Value)
	if err != nil {
		panic(fmt.Sprintf("Failed to parse machines entry: %s", name))
	}

	// Create node.
	r.nodes[name] = &node{
		url:         m["etcd"][0],
		peerURL:     m["raft"][0],
		peerVersion: m["raftVersion"][0],
	}
}<|MERGE_RESOLUTION|>--- conflicted
+++ resolved
@@ -87,33 +87,6 @@
 
 // Retrieves the URLs for all nodes.
 func (r *Registry) URLs(leaderName, selfName string) []string {
-<<<<<<< HEAD
-    r.Lock()
-    defer r.Unlock()
-
-    // Build list including the leader and self.
-    urls := make([]string, 0)
-    if url, _ := r.url(leaderName); len(url) > 0 {
-        urls = append(urls, url)
-    }
-    if url, _ := r.url(selfName); len(url) > 0 {
-        urls = append(urls, url)
-    }
-
-    // Retrieve a list of all nodes.
-    if e, _ := r.store.Get(RegistryKey, false, false, 0, 0); e != nil {
-        // Lookup the URL for each one.
-        for _, pair := range e.KVPairs {
-            if url, _ := r.url(pair.Key); len(url) > 0 && pair.Key != leaderName && pair.Key != selfName {
-                urls = append(urls, url)
-            }
-        }
-    }
-
-    log.Infof("URLs: %s / %s (%s", leaderName, selfName, strings.Join(urls, ","))
-
-    return urls
-=======
 	r.Lock()
 	defer r.Unlock()
 
@@ -130,7 +103,7 @@
 	if e, _ := r.store.Get(RegistryKey, false, false, 0, 0); e != nil {
 		// Lookup the URL for each one.
 		for _, pair := range e.KVPairs {
-			if url, _ := r.url(pair.Key); len(url) > 0 {
+			if url, _ := r.url(pair.Key); len(url) > 0 && pair.Key != leaderName && pair.Key != selfName {
 				urls = append(urls, url)
 			}
 		}
@@ -139,7 +112,6 @@
 	log.Infof("URLs: %s / %s (%s", leaderName, selfName, strings.Join(urls, ","))
 
 	return urls
->>>>>>> 2b9c4bc9
 }
 
 // Retrieves the peer URL for a given node by name.
@@ -163,33 +135,6 @@
 
 // Retrieves the peer URLs for all nodes.
 func (r *Registry) PeerURLs(leaderName, selfName string) []string {
-<<<<<<< HEAD
-    r.Lock()
-    defer r.Unlock()
-
-    // Build list including the leader and self.
-    urls := make([]string, 0)
-    if url, _ := r.peerURL(leaderName); len(url) > 0 {
-        urls = append(urls, url)
-    }
-    if url, _ := r.peerURL(selfName); len(url) > 0 {
-        urls = append(urls, url)
-    }
-
-    // Retrieve a list of all nodes.
-    if e, _ := r.store.Get(RegistryKey, false, false, 0, 0); e != nil {
-        // Lookup the URL for each one.
-        for _, pair := range e.KVPairs {
-            if url, _ := r.peerURL(pair.Key); len(url) > 0 && pair.Key != leaderName && pair.Key != selfName {
-                urls = append(urls, url)
-            }
-        }
-    }
-
-    log.Infof("PeerURLs: %s / %s (%s", leaderName, selfName, strings.Join(urls, ","))
-
-    return urls
-=======
 	r.Lock()
 	defer r.Unlock()
 
@@ -206,7 +151,7 @@
 	if e, _ := r.store.Get(RegistryKey, false, false, 0, 0); e != nil {
 		// Lookup the URL for each one.
 		for _, pair := range e.KVPairs {
-			if url, _ := r.peerURL(pair.Key); len(url) > 0 {
+			if url, _ := r.peerURL(pair.Key); len(url) > 0 && pair.Key != leaderName && pair.Key != selfName {
 				urls = append(urls, url)
 			}
 		}
@@ -215,7 +160,6 @@
 	log.Infof("PeerURLs: %s / %s (%s", leaderName, selfName, strings.Join(urls, ","))
 
 	return urls
->>>>>>> 2b9c4bc9
 }
 
 // Loads the given node by name from the store into the cache.
